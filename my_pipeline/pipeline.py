# Copyright 2023 Google LLC

#    Licensed under the Apache License, Version 2.0 (the "License");
#    you may not use this file except in compliance with the License.
#    You may obtain a copy of the License at

#        http://www.apache.org/licenses/LICENSE-2.0

#    Unless required by applicable law or agreed to in writing, software
#    distributed under the License is distributed on an "AS IS" BASIS,
#    WITHOUT WARRANTIES OR CONDITIONS OF ANY KIND, either express or implied.
#    See the License for the specific language governing permissions and
#    limitations under the License.

########################################################################################
# Imports
########################################################################################
from typing import Optional

import json
import typing
from dateutil import parser
from datetime import datetime


import apache_beam as beam
from apache_beam.options.pipeline_options import PipelineOptions
from apache_beam.transforms.window import Sessions
from apache_beam.transforms.window import TimestampCombiner
from apache_beam.transforms.trigger import AfterWatermark
from apache_beam.transforms.trigger import AccumulationMode
from apache_beam.utils.timestamp import Duration
from apache_beam import PCollection
from apache_beam.io.fileio import WriteToFiles
from apache_beam.io.textio import ReadFromText
from apache_beam.transforms.window import TimestampedValue

########################################################################################
# Schema
########################################################################################

# Great intro to Beam schemas in python: https://www.youtube.com/watch?v=zx4p-UNSmrA

# First we create a class that inherits from NamedTuple, this is our Schema
#
# To actually create an instance of TaxiPoint you can leverage dictionary unpacking
# Let's say you have a dictionary d = {"ride_id": asdf, ...,"passenger_count": 8}
# This dictionary's keys match the fields of TaxiPoint. 
# In this case, you use dictionary unpacking '**' to make class construction easy.
# Dictionary unpacking is when passing a dictionary to a function, 
# the key-value pairs can be unpacked into keyword arguments in a function call 
# where the dictionary keys match the parameter names of the function.
# So the call to the constructor looks like ==> TaxiPoint(**d)
class TaxiPoint(typing.NamedTuple):
    ride_id: str
    point_idx: int
    latitude: float
    longitude: float
    timestamp: str
    meter_reading: float
    meter_increment: float
    ride_status: str
    passenger_count: int

# Second we let Beam know about our Schema by registering it
beam.coders.registry.register_coder(TaxiPoint, beam.coders.RowCoder)

########################################################################################
# TASK 1 : A DoFn that converts from python dict to a Beam Schema
########################################################################################
class CreateTaxiPoint(beam.DoFn):

    def process(self, element):
        #TODO - complete this DoFn
        pass

########################################################################################
# TASK 2 : Write a DoFn "AddTimestampDoFn"
########################################################################################
class AddTimestampDoFn(beam.DoFn):

   def process(self, element):
       #TODO - complete this DoFn
       pass

########################################################################################
#  TASK 3 : Write a PTransform "AddKeysToTaxiRides"
########################################################################################

class AddKeysToTaxiRides(beam.PTransform):
 
    def expand(self, pcoll):
        #TODO - complete this PTransform
        pass

########################################################################################
#  TASK 4 : Write a PTransform "TaxiSessioning"
########################################################################################

class TaxiSessioning(beam.PTransform):
 
    def expand(self, pcoll):
        #TODO - complete this PTransform
        pass

#######################################################################################
# TASK 5 : Write a DoFn "BusinessRulesDoFn" for taxi ride statistics
#######################################################################################

class BusinessRulesDoFn(beam.DoFn):
    """This DoFn applies some business rules to a group of messages in a window.
        It leverages the grouping by session done thanks to the Window applied
        in the pipeline.
        Here, we will be only handling messages that belong to the same session, 
        identified by ride_id.
        """

    def __init__(self):
        # Create metrics to count occurernce of timestamp types
        # These are not visible with DirectRunner only DataflowRunner
        # See these docs for details
        # https://beam.apache.org/documentation/programming-guide/#metrics
        self.correct_timestamps = beam.metrics.Metrics.counter(
            self.__class__, 
            'correct_timestamps')
        self.wrong_timestamps = beam.metrics.Metrics.counter(
            self.__class__, 
            'wrong_timestamps')

    def _parse_timestamp(self, s):
        # Default value in case of error
        d = datetime(1979, 2, 4, 0, 0, 0)
        try:
            d = parser.parse(s)
            self.correct_timestamps.inc()
        except ValueError:
            self.wrong_timestamps.inc()
        return d   

    def taxi_point_analyzer(self, points: list[TaxiPoint]) -> dict:
        info = {'min_timestamp' : None,
                'max_timestamp' : None,
                'init_status' : "NA",
                'end_status' : "NA",
                'count' : 0,                     
                'duration': 0}
        # Find start time & status. Find end time & status. Calculate stats.
        # TODO - complete this method
        return info

    
    def window_analzyer(self, window: beam.DoFn.WindowParam) -> dict:
        # TODO - complete this method
        return   {
            'window_start': None,  
            'window_end': None      
        }

    def pane_analzyer(self, pane_info: beam.DoFn.PaneInfoParam) -> dict:
        # A pane is the aggregated results of each window.
        # In pipeline step "sessions" the session window was given a trigger config.
        # Beam uses this trigger to determine when to emit/fire panes.
        # We use the pane_info additional param in our DoFn to inspect pane firing.
        timing = "N/A"
        # TODO - complete this method 
        return {'trigger': timing}  # early, on time (watermark) or late            

    def process(self, 
                element,
                window=beam.DoFn.WindowParam,
                pane_info=beam.DoFn.PaneInfoParam):
<<<<<<< HEAD
        # element is a tuple ==> PCollection[tuple(str,list(TaxiPoint))]
        ride_id, list_of_taxi_point = element
        rideinfo: dict = {'ride_id': ride_id,}

        pointinfo: dict  = self.taxi_point_analyzer(list_of_taxi_point)

        windowinfo: dict = self.window_analzyer(window)

        paneinfo: dict = self.pane_analzyer(pane_info)
=======
        #TODO - complete this DoFn
        r = {
            'ride_id': None,
            'duration': None,
            'min_timestamp': None,
            'max_timestamp': None,
            'count': None,
            'init_status': None,
            'end_status': None,
            'trigger': None,
            'window_start': None,
            'window_end': None
        }
>>>>>>> 1871a75d

        yield rideinfo | pointinfo | windowinfo | paneinfo

########################################################################################
# TASK 6 : PTransform to represent the core pipeline logic (excludes input + output)
########################################################################################

class TaxiStatsTransform(beam.PTransform):
 
    def expand(self, pcoll):
        
        ridedata: PCollection[dict] = pcoll |"parse json strings">> beam.Map(json.loads)
        # TASK 1 : Write a DoFn "CreateTaxiPoint"
        schema: PCollection[TaxiPoint] = ridedata | "apply schemas" >> beam.ParDo(
            CreateTaxiPoint()).with_output_types(TaxiPoint)
        # TASK 2 : Write a DoFn "AddTimestampDoFn"
        tstamp: PCollection[TaxiPoint] = schema | "timestamping" >> beam.ParDo(
            AddTimestampDoFn())
        #  TASK 3 : Write a PTransform "AddKeysToTaxiRides"
        key: PCollection[tuple(str,TaxiPoint)] = tstamp | "key" >> AddKeysToTaxiRides()
        #  TASK 4 : Write a PTransform "TaxiSessioning"
        win: PCollection[tuple(str,TaxiPoint)] = key | "sessions" >> TaxiSessioning()
        grp: PCollection[tuple(str,list(TaxiPoint))] = win | "group">> beam.GroupByKey()
        # TASK 5 : Write a DoFn "BusinessRulesDoFn" for taxi ride statistics
        stats: PCollection[dict] = grp | "stats" >> beam.ParDo(BusinessRulesDoFn())
        return stats

#######################################################################################
# Pipeline
#######################################################################################       

def run(
    beam_options: Optional[PipelineOptions] = None
) -> None:

    with beam.Pipeline(options=beam_options) as pipeline:
        rides: PCollection[str] = pipeline | "Read ndjson input" >> ReadFromText(
            file_pattern=beam_options.input_filename)
        calculations: PCollection[dict] = rides | "calculations" >> TaxiStatsTransform()
        writeablecalculations: PCollection[str] = calculations | beam.Map(json.dumps)
        writeablecalculations | WriteToFiles(path=beam_options.output_filename)<|MERGE_RESOLUTION|>--- conflicted
+++ resolved
@@ -169,7 +169,6 @@
                 element,
                 window=beam.DoFn.WindowParam,
                 pane_info=beam.DoFn.PaneInfoParam):
-<<<<<<< HEAD
         # element is a tuple ==> PCollection[tuple(str,list(TaxiPoint))]
         ride_id, list_of_taxi_point = element
         rideinfo: dict = {'ride_id': ride_id,}
@@ -179,21 +178,6 @@
         windowinfo: dict = self.window_analzyer(window)
 
         paneinfo: dict = self.pane_analzyer(pane_info)
-=======
-        #TODO - complete this DoFn
-        r = {
-            'ride_id': None,
-            'duration': None,
-            'min_timestamp': None,
-            'max_timestamp': None,
-            'count': None,
-            'init_status': None,
-            'end_status': None,
-            'trigger': None,
-            'window_start': None,
-            'window_end': None
-        }
->>>>>>> 1871a75d
 
         yield rideinfo | pointinfo | windowinfo | paneinfo
 
