--- conflicted
+++ resolved
@@ -162,11 +162,7 @@
         # Beam uses this trigger to determine when to emit/fire panes.
         # We use the pane_info additional param in our DoFn to inspect pane firing.
         timing = "N/A"
-<<<<<<< HEAD
-        # TODO - complete this method  
-=======
         # TODO - complete this method 
->>>>>>> fd43d71e
         return {'trigger': timing}  # early, on time (watermark) or late            
 
     def process(self, 
